--- conflicted
+++ resolved
@@ -202,14 +202,12 @@
 	// Auth for this receiver
 	Auth *configauth.Authentication `mapstructure:"auth,omitempty"`
 
-<<<<<<< HEAD
 	// MaxRequestBodySize sets the maximum request body size in bytes
 	MaxRequestBodySize int64 `mapstructure:"max_request_body_size,omitempty"`
-=======
+
 	// IncludeMetadata propagates the client metadata from the incoming requests to the downstream consumers
 	// Experimental: *NOTE* this option is subject to change or removal in the future.
 	IncludeMetadata bool `mapstructure:"include_metadata,omitempty"`
->>>>>>> 4733e5fc
 }
 
 // ToListener creates a net.Listener.
@@ -233,12 +231,8 @@
 // toServerOptions has options that change the behavior of the HTTP server
 // returned by HTTPServerSettings.ToServer().
 type toServerOptions struct {
-<<<<<<< HEAD
-	errorHandler       middleware.ErrorHandler
+	errorHandler
 	maxRequestBodySize int64
-=======
-	errorHandler
->>>>>>> 4733e5fc
 }
 
 // ToServerOption is an option to change the behavior of the HTTP server
